--- conflicted
+++ resolved
@@ -34,11 +34,8 @@
             'computer_vision = sailbot.computer_vision:main',
             'network_comms = sailbot.network_comms:main',
             'state_manager = sailbot.state_manager:main',
-<<<<<<< HEAD
-            'heading_manager = sailbot.heading_controller:main'
-=======
+            'heading_manager = sailbot.heading_controller:main',
             'main_behavior = sailbot.behaviors.sailbot_behavior: main',
->>>>>>> 43818420
         ],
     },
 )